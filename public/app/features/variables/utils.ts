--- conflicted
+++ resolved
@@ -3,12 +3,8 @@
 import { getTemplateSrv } from '@grafana/runtime';
 
 import { ALL_VARIABLE_TEXT } from './state/types';
-<<<<<<< HEAD
-import { QueryVariableModel, VariableRefresh } from './types';
+import { QueryVariableModel, VariableModel, VariableRefresh } from './types';
 import { getTimeSrv } from '../dashboard/services/TimeSrv';
-=======
-import { QueryVariableModel, VariableModel, VariableRefresh } from './types';
->>>>>>> a9e20133
 
 /*
  * This regex matches 3 types of variable reference with an optional format specifier
@@ -112,7 +108,6 @@
   return variable.current.text;
 };
 
-<<<<<<< HEAD
 export function getTemplatedRegex(variable: QueryVariableModel, templateSrv = getTemplateSrv()): string {
   if (!variable) {
     return '';
@@ -132,7 +127,8 @@
   }
 
   return queryOptions;
-=======
+}
+
 export function getVariableRefresh(variable: VariableModel): VariableRefresh {
   if (!variable || !variable.hasOwnProperty('refresh')) {
     return VariableRefresh.never;
@@ -149,5 +145,4 @@
   }
 
   return queryVariable.refresh;
->>>>>>> a9e20133
 }