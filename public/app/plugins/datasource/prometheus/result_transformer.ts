import _ from 'lodash';
import TableModel from 'app/core/table_model';
import { TimeSeries, FieldType, Labels, formatLabels, QueryResultMeta } from '@grafana/data';
import { TemplateSrv } from 'app/features/templating/template_srv';

export class ResultTransformer {
  constructor(private templateSrv: TemplateSrv) {}

  transform(response: any, options: any): Array<TableModel | TimeSeries> {
    const prometheusResult = response.data.data.result;

    if (options.format === 'table') {
      return [
        this.transformMetricDataToTable(
          prometheusResult,
          options.responseListLength,
          options.refId,
          options.meta,
          options.valueWithRefId
        ),
      ];
    } else if (prometheusResult && options.format === 'heatmap') {
      let seriesList: TimeSeries[] = [];
      for (const metricData of prometheusResult) {
        seriesList.push(this.transformMetricData(metricData, options, options.start, options.end));
      }
      seriesList.sort(sortSeriesByLabel);
      seriesList = this.transformToHistogramOverTime(seriesList);
      return seriesList;
    } else if (prometheusResult) {
      const seriesList: TimeSeries[] = [];
      for (const metricData of prometheusResult) {
        if (response.data.data.resultType === 'matrix') {
          seriesList.push(this.transformMetricData(metricData, options, options.start, options.end));
        } else if (response.data.data.resultType === 'vector') {
          seriesList.push(this.transformInstantMetricData(metricData, options));
        }
      }
      return seriesList;
    }
    return [];
  }

  transformMetricData(metricData: any, options: any, start: number, end: number): TimeSeries {
    const dps = [];
    const { name, labels } = this.createLabelInfo(metricData.metric, options);

    const stepMs = parseFloat(options.step) * 1000;
    let baseTimestamp = start * 1000;

    if (metricData.values === undefined) {
      throw new Error('Prometheus heatmap error: data should be a time series');
    }

    for (const value of metricData.values) {
      let dpValue: number | null = parseFloat(value[1]);

      if (_.isNaN(dpValue)) {
        dpValue = null;
      }

      const timestamp = parseFloat(value[0]) * 1000;
      for (let t = baseTimestamp; t < timestamp; t += stepMs) {
        dps.push([null, t]);
      }
      baseTimestamp = timestamp + stepMs;
      dps.push([dpValue, timestamp]);
    }

    const endTimestamp = end * 1000;
    for (let t = baseTimestamp; t <= endTimestamp; t += stepMs) {
      dps.push([null, t]);
    }

    return {
      datapoints: dps,
      refId: options.refId,
      target: name ?? '',
      tags: labels,
      meta: options.meta,
    };
  }

  transformMetricDataToTable(
    md: any,
    resultCount: number,
    refId: string,
    meta: QueryResultMeta,
    valueWithRefId?: boolean
  ): TableModel {
    const table = new TableModel();
    table.refId = refId;
    table.meta = meta;

    let i: number, j: number;
    const metricLabels: { [key: string]: number } = {};

    if (!md || md.length === 0) {
      return table;
    }

    // Collect all labels across all metrics
    _.each(md, series => {
      for (const label in series.metric) {
        if (!metricLabels.hasOwnProperty(label)) {
          metricLabels[label] = 1;
        }
      }
    });

    // Sort metric labels, create columns for them and record their index
    const sortedLabels = _.keys(metricLabels).sort();
    table.columns.push({ text: 'Time', type: FieldType.time });
    _.each(sortedLabels, (label, labelIndex) => {
      metricLabels[label] = labelIndex + 1;
      table.columns.push({ text: label, filterable: true });
    });
    const valueText = resultCount > 1 || valueWithRefId ? `Value #${refId}` : 'Value';
    table.columns.push({ text: valueText });

    // Populate rows, set value to empty string when label not present.
    _.each(md, series => {
      if (series.value) {
        series.values = [series.value];
      }
      if (series.values) {
        for (i = 0; i < series.values.length; i++) {
          const values = series.values[i];
          const reordered: any = [values[0] * 1000];
          if (series.metric) {
            for (j = 0; j < sortedLabels.length; j++) {
              const label = sortedLabels[j];
              if (series.metric.hasOwnProperty(label)) {
                if (label === 'le') {
                  reordered.push(parseHistogramLabel(series.metric[label]));
                } else {
                  reordered.push(series.metric[label]);
                }
              } else {
                reordered.push('');
              }
            }
          }
          reordered.push(parseFloat(values[1]));
          table.rows.push(reordered);
        }
      }
    });

    return table;
  }

  transformInstantMetricData(md: any, options: any): TimeSeries {
    const dps = [];
    const { name, labels } = this.createLabelInfo(md.metric, options);
    dps.push([parseFloat(md.value[1]), md.value[0] * 1000]);
    return {
      target: name ?? '',
      datapoints: dps,
      tags: labels,
      refId: options.refId,
      meta: options.meta,
    };
  }

  createLabelInfo(labels: { [key: string]: string }, options: any): { name?: string; labels: Labels } {
    if (options?.legendFormat) {
<<<<<<< HEAD
      const name = this.renderTemplate(this.templateSrv.replace(options.legendFormat), labels);
      return { name, labels };
=======
      const title = this.renderTemplate(this.templateSrv.replace(options.legendFormat, options?.scopedVars), labels);
      return { name: title, title, labels };
>>>>>>> c207ea12
    }

    let { __name__, ...labelsWithoutName } = labels;

    let name = __name__ || '';

    const labelPart = formatLabels(labelsWithoutName);

    if (!name && !labelPart) {
      name = options.query;
    }

    name = `${__name__ ?? ''}${labelPart}`;

    return { name, labels: labelsWithoutName };
  }

  getOriginalMetricName(labelData: { [key: string]: string }) {
    const metricName = labelData.__name__ || '';
    delete labelData.__name__;
    const labelPart = Object.entries(labelData)
      .map(label => `${label[0]}="${label[1]}"`)
      .join(',');
    return `${metricName}{${labelPart}}`;
  }

  renderTemplate(aliasPattern: string, aliasData: { [key: string]: string }) {
    const aliasRegex = /\{\{\s*(.+?)\s*\}\}/g;
    return aliasPattern.replace(aliasRegex, (match, g1) => {
      if (aliasData[g1]) {
        return aliasData[g1];
      }
      return '';
    });
  }

  transformToHistogramOverTime(seriesList: TimeSeries[]) {
    /*      t1 = timestamp1, t2 = timestamp2 etc.
            t1  t2  t3          t1  t2  t3
    le10    10  10  0     =>    10  10  0
    le20    20  10  30    =>    10  0   30
    le30    30  10  35    =>    10  0   5
    */
    for (let i = seriesList.length - 1; i > 0; i--) {
      const topSeries = seriesList[i].datapoints;
      const bottomSeries = seriesList[i - 1].datapoints;
      if (!topSeries || !bottomSeries) {
        throw new Error('Prometheus heatmap transform error: data should be a time series');
      }

      for (let j = 0; j < topSeries.length; j++) {
        const bottomPoint = bottomSeries[j] || [0];
        topSeries[j][0]! -= bottomPoint[0]!;
      }
    }

    return seriesList;
  }
}

function sortSeriesByLabel(s1: TimeSeries, s2: TimeSeries): number {
  let le1, le2;

  try {
    // fail if not integer. might happen with bad queries
    le1 = parseHistogramLabel(s1.target);
    le2 = parseHistogramLabel(s2.target);
  } catch (err) {
    console.error(err);
    return 0;
  }

  if (le1 > le2) {
    return 1;
  }

  if (le1 < le2) {
    return -1;
  }

  return 0;
}

function parseHistogramLabel(le: string): number {
  if (le === '+Inf') {
    return +Infinity;
  }
  return Number(le);
}<|MERGE_RESOLUTION|>--- conflicted
+++ resolved
@@ -165,13 +165,8 @@
 
   createLabelInfo(labels: { [key: string]: string }, options: any): { name?: string; labels: Labels } {
     if (options?.legendFormat) {
-<<<<<<< HEAD
-      const name = this.renderTemplate(this.templateSrv.replace(options.legendFormat), labels);
-      return { name, labels };
-=======
       const title = this.renderTemplate(this.templateSrv.replace(options.legendFormat, options?.scopedVars), labels);
-      return { name: title, title, labels };
->>>>>>> c207ea12
+      return { name: title, labels };
     }
 
     let { __name__, ...labelsWithoutName } = labels;
