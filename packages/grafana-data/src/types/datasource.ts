import { Observable } from 'rxjs';
import { ComponentType } from 'react';
import { GrafanaPlugin, PluginMeta } from './plugin';
import { PanelData } from './panel';
import { LogRowModel } from './logs';
import { AnnotationEvent, AnnotationSupport } from './annotations';
import { KeyValue, LoadingState, TableData, TimeSeries } from './data';
import { DataFrame, DataFrameDTO } from './dataFrame';
import { RawTimeRange, TimeRange } from './time';
import { ScopedVars } from './ScopedVars';
import { CoreApp } from './app';
<<<<<<< HEAD
import { VariableSupport } from './variables';
=======
import { LiveChannelSupport } from './live';
>>>>>>> 17a1e787

export interface DataSourcePluginOptionsEditorProps<JSONData = DataSourceJsonData, SecureJSONData = {}> {
  options: DataSourceSettings<JSONData, SecureJSONData>;
  onOptionsChange: (options: DataSourceSettings<JSONData, SecureJSONData>) => void;
}

// Utility type to extract the query type TQuery from a class extending DataSourceApi<TQuery, TOptions>
export type DataSourceQueryType<DSType> = DSType extends DataSourceApi<infer TQuery, any> ? TQuery : never;

// Utility type to extract the options type TOptions from a class extending DataSourceApi<TQuery, TOptions>
export type DataSourceOptionsType<DSType> = DSType extends DataSourceApi<any, infer TOptions> ? TOptions : never;

export class DataSourcePlugin<
  DSType extends DataSourceApi<TQuery, TOptions>,
  TQuery extends DataQuery = DataSourceQueryType<DSType>,
  TOptions extends DataSourceJsonData = DataSourceOptionsType<DSType>,
  TSecureOptions = {}
> extends GrafanaPlugin<DataSourcePluginMeta<TOptions>> {
  components: DataSourcePluginComponents<DSType, TQuery, TOptions, TSecureOptions> = {};

  constructor(public DataSourceClass: DataSourceConstructor<DSType, TQuery, TOptions>) {
    super();
  }

  setConfigEditor(editor: ComponentType<DataSourcePluginOptionsEditorProps<TOptions, TSecureOptions>>) {
    this.components.ConfigEditor = editor;
    return this;
  }

  setConfigCtrl(ConfigCtrl: any) {
    this.angularConfigCtrl = ConfigCtrl;
    return this;
  }

  setQueryCtrl(QueryCtrl: any) {
    this.components.QueryCtrl = QueryCtrl;
    return this;
  }

  setAnnotationQueryCtrl(AnnotationsQueryCtrl: any) {
    this.components.AnnotationsQueryCtrl = AnnotationsQueryCtrl;
    return this;
  }

  setQueryEditor(QueryEditor: ComponentType<QueryEditorProps<DSType, TQuery, TOptions>>) {
    this.components.QueryEditor = QueryEditor;
    return this;
  }

  setExploreQueryField(ExploreQueryField: ComponentType<ExploreQueryFieldProps<DSType, TQuery, TOptions>>) {
    this.components.ExploreQueryField = ExploreQueryField;
    return this;
  }

  setExploreMetricsQueryField(ExploreQueryField: ComponentType<ExploreQueryFieldProps<DSType, TQuery, TOptions>>) {
    this.components.ExploreMetricsQueryField = ExploreQueryField;
    return this;
  }

  setExploreLogsQueryField(ExploreQueryField: ComponentType<ExploreQueryFieldProps<DSType, TQuery, TOptions>>) {
    this.components.ExploreLogsQueryField = ExploreQueryField;
    return this;
  }

  setExploreStartPage(ExploreStartPage: ComponentType<ExploreStartPageProps>) {
    this.components.ExploreStartPage = ExploreStartPage;
    return this;
  }

  setVariableQueryEditor(VariableQueryEditor: any) {
    this.components.VariableQueryEditor = VariableQueryEditor;
    return this;
  }

  setMetadataInspector(MetadataInspector: ComponentType<MetadataInspectorProps<DSType, TQuery, TOptions>>) {
    this.components.MetadataInspector = MetadataInspector;
    return this;
  }

  setComponentsFromLegacyExports(pluginExports: any) {
    this.angularConfigCtrl = pluginExports.ConfigCtrl;

    this.components.QueryCtrl = pluginExports.QueryCtrl;
    this.components.AnnotationsQueryCtrl = pluginExports.AnnotationsQueryCtrl;
    this.components.ExploreQueryField = pluginExports.ExploreQueryField;
    this.components.ExploreStartPage = pluginExports.ExploreStartPage;
    this.components.QueryEditor = pluginExports.QueryEditor;
    this.components.VariableQueryEditor = pluginExports.VariableQueryEditor;
  }
}

export interface DataSourcePluginMeta<T extends KeyValue = {}> extends PluginMeta<T> {
  builtIn?: boolean; // Is this for all
  metrics?: boolean;
  logs?: boolean;
  annotations?: boolean;
  alerting?: boolean;
  tracing?: boolean;
  mixed?: boolean;
  hasQueryHelp?: boolean;
  category?: string;
  queryOptions?: PluginMetaQueryOptions;
  sort?: number;
  streaming?: boolean;
}

interface PluginMetaQueryOptions {
  cacheTimeout?: boolean;
  maxDataPoints?: boolean;
  minInterval?: boolean;
}

export interface DataSourcePluginComponents<
  DSType extends DataSourceApi<TQuery, TOptions>,
  TQuery extends DataQuery = DataQuery,
  TOptions extends DataSourceJsonData = DataSourceJsonData,
  TSecureOptions = {}
> {
  QueryCtrl?: any;
  AnnotationsQueryCtrl?: any;
  VariableQueryEditor?: any;
  QueryEditor?: ComponentType<QueryEditorProps<DSType, TQuery, TOptions>>;
  ExploreQueryField?: ComponentType<ExploreQueryFieldProps<DSType, TQuery, TOptions>>;
  ExploreMetricsQueryField?: ComponentType<ExploreQueryFieldProps<DSType, TQuery, TOptions>>;
  ExploreLogsQueryField?: ComponentType<ExploreQueryFieldProps<DSType, TQuery, TOptions>>;
  ExploreStartPage?: ComponentType<ExploreStartPageProps>;
  ConfigEditor?: ComponentType<DataSourcePluginOptionsEditorProps<TOptions, TSecureOptions>>;
  MetadataInspector?: ComponentType<MetadataInspectorProps<DSType, TQuery, TOptions>>;
}

// Only exported for tests
export interface DataSourceConstructor<
  DSType extends DataSourceApi<TQuery, TOptions>,
  TQuery extends DataQuery = DataQuery,
  TOptions extends DataSourceJsonData = DataSourceJsonData
> {
  new (instanceSettings: DataSourceInstanceSettings<TOptions>, ...args: any[]): DSType;
}

/**
 * The main data source abstraction interface, represents an instance of a data source
 *
 * Although this is a class, datasource implementations do not *yet* need to extend it.
 * As such, we can not yet add functions with default implementations.
 */
export abstract class DataSourceApi<
  TQuery extends DataQuery = DataQuery,
  TOptions extends DataSourceJsonData = DataSourceJsonData
> {
  /**
   *  Set in constructor
   */
  readonly name: string;

  /**
   *  Set in constructor
   */
  readonly id: number;

  /**
   *  min interval range
   */
  interval?: string;

  constructor(instanceSettings: DataSourceInstanceSettings<TOptions>) {
    this.name = instanceSettings.name;
    this.id = instanceSettings.id;
    this.meta = {} as DataSourcePluginMeta;
  }

  /**
   * Imports queries from a different datasource
   */
  importQueries?(queries: TQuery[], originMeta: PluginMeta): Promise<TQuery[]>;

  /**
   * Initializes a datasource after instantiation
   */
  init?: () => void;

  /**
   * Query for data, and optionally stream results
   */
  abstract query(request: DataQueryRequest<TQuery>): Promise<DataQueryResponse> | Observable<DataQueryResponse>;

  /**
   * Test & verify datasource settings & connection details
   */
  abstract testDatasource(): Promise<any>;

  /**
   *  Get hints for query improvements
   */
  getQueryHints?(query: TQuery, results: any[], ...rest: any): QueryHint[];

  /**
   * Convert a query to a simple text string
   */
  getQueryDisplayText?(query: TQuery): string;

  /**
   * Retrieve context for a given log row
   */
  getLogRowContext?: <TContextQueryOptions extends {}>(
    row: LogRowModel,
    options?: TContextQueryOptions
  ) => Promise<DataQueryResponse>;

  /**
   * Variable query action.
   *
   * @deprecated -- prefer using {@link VariableSupport}
   */
  metricFindQuery?(query: any, options?: any): Promise<MetricFindValue[]>;

  /**
   * Get tag keys for adhoc filters
   */
  getTagKeys?(options?: any): Promise<MetricFindValue[]>;

  /**
   * Get tag values for adhoc filters
   */
  getTagValues?(options: any): Promise<MetricFindValue[]>;

  /**
   * Set after constructor call, as the data source instance is the most common thing to pass around
   * we attach the components to this instance for easy access
   */
  components?: DataSourcePluginComponents<DataSourceApi<TQuery, TOptions>, TQuery, TOptions>;

  /**
   * static information about the datasource
   */
  meta: DataSourcePluginMeta;

  /**
   * Used by alerting to check if query contains template variables
   */
  targetContainsTemplate?(query: TQuery): boolean;

  /**
   * Used in explore
   */
  modifyQuery?(query: TQuery, action: QueryFixAction): TQuery;

  /**
   * Used in explore
   */
  getHighlighterExpression?(query: TQuery): string[];

  /**
   * Used in explore
   */
  languageProvider?: any;

  getVersion?(optionalOptions?: any): Promise<string>;

  showContextToggle?(row?: LogRowModel): boolean;

  interpolateVariablesInQueries?(queries: TQuery[], scopedVars: ScopedVars | {}): TQuery[];

  /**
   * An annotation processor allows explict control for how annotations are managed.
   *
   * It is only necessary to configure an annotation processor if the default behavior is not desirable
   */
  annotations?: AnnotationSupport<TQuery>;

  /**
   * Can be optionally implemented to allow datasource to be a source of annotations for dashboard.
   * This function will only be called if an angular {@link AnnotationsQueryCtrl} is configured and
   * the {@link annotations} is undefined
   *
   * @deprecated -- prefer using {@link AnnotationSupport}
   */
  annotationQuery?(options: AnnotationQueryRequest<TQuery>): Promise<AnnotationEvent[]>;

  /**
<<<<<<< HEAD
   * Collection of variable specific functionality
   *
   */
  variables?: VariableSupport<TQuery>;
=======
   * Define live streaming behavior within this datasource settings
   *
   * Note: `plugin.json` must also define `live: true`
   *
   * @experimental
   */
  channelSupport?: LiveChannelSupport;
>>>>>>> 17a1e787
}

export interface MetadataInspectorProps<
  DSType extends DataSourceApi<TQuery, TOptions>,
  TQuery extends DataQuery = DataQuery,
  TOptions extends DataSourceJsonData = DataSourceJsonData
> {
  datasource: DSType;

  // All Data from this DataSource
  data: DataFrame[];
}

export interface QueryEditorProps<
  DSType extends DataSourceApi<TQuery, TOptions>,
  TQuery extends DataQuery = DataQuery,
  TOptions extends DataSourceJsonData = DataSourceJsonData
> {
  datasource: DSType;
  query: TQuery;
  onRunQuery: () => void;
  onChange: (value: TQuery) => void;
  onBlur?: () => void;
  /**
   * Contains query response filtered by refId of QueryResultBase and possible query error
   */
  data?: PanelData;
  range?: TimeRange;
  exploreId?: any;
  history?: HistoryItem[];
}

export enum DataSourceStatus {
  Connected,
  Disconnected,
}

export enum ExploreMode {
  Logs = 'Logs',
  Metrics = 'Metrics',
  Tracing = 'Tracing',
}

export interface ExploreQueryFieldProps<
  DSType extends DataSourceApi<TQuery, TOptions>,
  TQuery extends DataQuery = DataQuery,
  TOptions extends DataSourceJsonData = DataSourceJsonData
> extends QueryEditorProps<DSType, TQuery, TOptions> {
  history: any[];
  onBlur?: () => void;
  exploreId?: any;
}

export interface ExploreStartPageProps {
  datasource: DataSourceApi;
  onClickExample: (query: DataQuery) => void;
  exploreId?: any;
}

/**
 * Starting in v6.2 DataFrame can represent both TimeSeries and TableData
 */
export type LegacyResponseData = TimeSeries | TableData | any;

export type DataQueryResponseData = DataFrame | DataFrameDTO | LegacyResponseData;

export interface DataQueryResponse {
  /**
   * The response data.  When streaming, this may be empty
   * or a partial result set
   */
  data: DataQueryResponseData[];

  /**
   * When returning multiple partial responses or streams
   * Use this key to inform Grafana how to combine the partial responses
   * Multiple responses with same key are replaced (latest used)
   */
  key?: string;

  /**
   * Optionally include error info along with the response data
   */
  error?: DataQueryError;

  /**
   * Use this to control which state the response should have
   * Defaults to LoadingState.Done if state is not defined
   */
  state?: LoadingState;
}

/**
 * These are the common properties available to all queries in all datasources
 * Specific implementations will extend this interface adding the required properties
 * for the given context
 */
export interface DataQuery {
  /**
   * A - Z
   */
  refId: string;

  /**
   * true if query is disabled (ie should not be returned to the dashboard)
   */
  hide?: boolean;

  /**
   * Unique, guid like, string used in explore mode
   */
  key?: string;

  /**
   * Specify the query flavor
   */
  queryType?: string;

  /**
   * For mixed data sources the selected datasource is on the query level.
   * For non mixed scenarios this is undefined.
   */
  datasource?: string | null;
}

export enum DataQueryErrorType {
  Cancelled = 'cancelled',
  Timeout = 'timeout',
  Unknown = 'unknown',
}

export interface DataQueryError {
  data?: {
    message?: string;
    error?: string;
  };
  message?: string;
  status?: string;
  statusText?: string;
  refId?: string;
  type?: DataQueryErrorType;
}

export interface DataQueryRequest<TQuery extends DataQuery = DataQuery> {
  requestId: string; // Used to identify results and optionally cancel the request in backendSrv

  interval: string;
  intervalMs: number;
  maxDataPoints?: number;
  range: TimeRange;
  reverse?: boolean;
  scopedVars: ScopedVars;
  targets: TQuery[];
  timezone: string;
  app: CoreApp | string;

  cacheTimeout?: string;
  exploreMode?: ExploreMode;
  rangeRaw?: RawTimeRange;
  timeInfo?: string; // The query time description (blue text in the upper right)
  panelId?: number;
  dashboardId?: number;

  // Request Timing
  startTime: number;
  endTime?: number;

  // Explore state used by various datasources
  liveStreaming?: boolean;
  /**
   * @deprecated showingGraph and showingTable are always set to true and set to true
   */
  showingGraph?: boolean;
  showingTable?: boolean;
}

export interface DataQueryTimings {
  dataProcessingTime: number;
}

export interface QueryFix {
  label: string;
  action?: QueryFixAction;
}

export interface QueryFixAction {
  type: string;
  query?: string;
  preventSubmit?: boolean;
}

export interface QueryHint {
  type: string;
  label: string;
  fix?: QueryFix;
}

export interface MetricFindValue {
  text: string;
  value?: string;
  expandable?: boolean;
}

export interface DataSourceJsonData {
  authType?: string;
  defaultRegion?: string;
}

/**
 * Data Source instance edit model.  This is returned from:
 *  /api/datasources
 */
export interface DataSourceSettings<T extends DataSourceJsonData = DataSourceJsonData, S = {}> {
  id: number;
  orgId: number;
  name: string;
  typeLogoUrl: string;
  type: string;
  access: string;
  url: string;
  password: string;
  user: string;
  database: string;
  basicAuth: boolean;
  basicAuthPassword: string;
  basicAuthUser: string;
  isDefault: boolean;
  jsonData: T;
  secureJsonData?: S;
  secureJsonFields: KeyValue<boolean>;
  readOnly: boolean;
  withCredentials: boolean;
  version?: number;
}

/**
 * Frontend settings model that is passed to Datasource constructor. This differs a bit from the model above
 * as this data model is available to every user who has access to a data source (Viewers+).  This is loaded
 * in bootData (on page load), or from: /api/frontend/settings
 */
export interface DataSourceInstanceSettings<T extends DataSourceJsonData = DataSourceJsonData> {
  id: number;
  uid: string;
  type: string;
  name: string;
  meta: DataSourcePluginMeta;
  url?: string;
  jsonData: T;
  username?: string;
  password?: string; // when access is direct, for some legacy datasources
  database?: string;

  /**
   * This is the full Authorization header if basic auth is enabled.
   * Only available here when access is Browser (direct), when access is Server (proxy)
   * The basic auth header, username & password is never exposed to browser/Frontend
   * so this will be empty then.
   */
  basicAuth?: string;
  withCredentials?: boolean;
}

export interface DataSourceSelectItem {
  name: string;
  value: string | null;
  meta: DataSourcePluginMeta;
  sort: string;
}

/**
 * Options passed to the datasource.annotationQuery method. See docs/plugins/developing/datasource.md
 *
 * @deprecated -- use {@link AnnotationSupport}
 */
export interface AnnotationQueryRequest<MoreOptions = {}> {
  range: TimeRange;
  rangeRaw: RawTimeRange;
  // Should be DataModel but cannot import that here from the main app. Needs to be moved to package first.
  dashboard: any;
  annotation: {
    datasource: string;
    enable: boolean;
    name: string;
  } & MoreOptions;
}

export interface HistoryItem<TQuery extends DataQuery = DataQuery> {
  ts: number;
  query: TQuery;
}

export abstract class LanguageProvider {
  abstract datasource: DataSourceApi<any, any>;
  abstract request: (url: string, params?: any) => Promise<any>;

  /**
   * Returns startTask that resolves with a task list when main syntax is loaded.
   * Task list consists of secondary promises that load more detailed language features.
   */
  abstract start: () => Promise<any[]>;
  startTask?: Promise<any[]>;
}<|MERGE_RESOLUTION|>--- conflicted
+++ resolved
@@ -9,11 +9,8 @@
 import { RawTimeRange, TimeRange } from './time';
 import { ScopedVars } from './ScopedVars';
 import { CoreApp } from './app';
-<<<<<<< HEAD
+import { LiveChannelSupport } from './live';
 import { VariableSupport } from './variables';
-=======
-import { LiveChannelSupport } from './live';
->>>>>>> 17a1e787
 
 export interface DataSourcePluginOptionsEditorProps<JSONData = DataSourceJsonData, SecureJSONData = {}> {
   options: DataSourceSettings<JSONData, SecureJSONData>;
@@ -293,12 +290,6 @@
   annotationQuery?(options: AnnotationQueryRequest<TQuery>): Promise<AnnotationEvent[]>;
 
   /**
-<<<<<<< HEAD
-   * Collection of variable specific functionality
-   *
-   */
-  variables?: VariableSupport<TQuery>;
-=======
    * Define live streaming behavior within this datasource settings
    *
    * Note: `plugin.json` must also define `live: true`
@@ -306,7 +297,12 @@
    * @experimental
    */
   channelSupport?: LiveChannelSupport;
->>>>>>> 17a1e787
+
+  /**
+   * Collection of variable specific functionality
+   *
+   */
+  variables?: VariableSupport<TQuery>;
 }
 
 export interface MetadataInspectorProps<
