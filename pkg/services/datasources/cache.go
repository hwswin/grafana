package datasources

import (
	"fmt"
	"time"

	"github.com/grafana/grafana/pkg/infra/localcache"
	"github.com/grafana/grafana/pkg/models"
	"github.com/grafana/grafana/pkg/registry"
	"github.com/grafana/grafana/pkg/services/sqlstore"
)

type CacheService interface {
	GetDatasource(datasourceID int64, user *models.SignedInUser, skipCache bool) (*models.DataSource, error)
	SetSQLStore(sqlStore *sqlstore.SqlStore)
}

type CacheServiceImpl struct {
	CacheService *localcache.CacheService `inject:""`
<<<<<<< HEAD
	sqlStore     *sqlstore.SqlStore
=======
	SQLStore     *sqlstore.SqlStore       `inject:""`
>>>>>>> 2a2992b0
}

func init() {
	registry.Register(&registry.Descriptor{
		Name:         "DatasourceCacheService",
		Instance:     &CacheServiceImpl{},
		InitPriority: registry.Low,
	})
}

func (dc *CacheServiceImpl) Init() error {
	return nil
}

<<<<<<< HEAD
func (dc *CacheServiceImpl) GetDatasource(datasourceID int64, user *models.SignedInUser, skipCache bool) (
	*models.DataSource, error) {
=======
func (dc *CacheServiceImpl) GetDatasource(
	datasourceID int64,
	user *models.SignedInUser,
	skipCache bool,
) (*models.DataSource, error) {
>>>>>>> 2a2992b0
	cacheKey := fmt.Sprintf("ds-%d", datasourceID)

	if !skipCache {
		if cached, found := dc.CacheService.Get(cacheKey); found {
			ds := cached.(*models.DataSource)
			if ds.OrgId == user.OrgId {
				return ds, nil
			}
		}
	}

<<<<<<< HEAD
	var ds *models.DataSource
	if dc.sqlStore == nil {
		// Legacy way, should migrate away from this
		plog.Debug("Querying for data source via bus", "id", datasourceID, "orgId", user.OrgId)
		query := models.GetDataSourceByIdQuery{Id: datasourceID, OrgId: user.OrgId}
		if err := dc.Bus.Dispatch(&query); err != nil {
			return nil, err
		}
		ds = query.Result
	} else {
		plog.Debug("Querying for data source via SQL store", "id", datasourceID, "orgId", user.OrgId)
		var err error
		ds, err = dc.sqlStore.GetDataSourceByID(datasourceID, user.OrgId)
		if err != nil {
			return nil, err
		}
=======
	plog.Debug("Querying for data source via SQL store", "id", datasourceID, "orgId", user.OrgId)
	ds, err := dc.SQLStore.GetDataSourceByID(datasourceID, user.OrgId)
	if err != nil {
		return nil, err
>>>>>>> 2a2992b0
	}

	dc.CacheService.Set(cacheKey, ds, time.Second*5)
	return ds, nil
<<<<<<< HEAD
}

func (dc *CacheServiceImpl) SetSQLStore(sqlStore *sqlstore.SqlStore) {
	dc.sqlStore = sqlStore
=======
>>>>>>> 2a2992b0
}<|MERGE_RESOLUTION|>--- conflicted
+++ resolved
@@ -17,11 +17,7 @@
 
 type CacheServiceImpl struct {
 	CacheService *localcache.CacheService `inject:""`
-<<<<<<< HEAD
-	sqlStore     *sqlstore.SqlStore
-=======
 	SQLStore     *sqlstore.SqlStore       `inject:""`
->>>>>>> 2a2992b0
 }
 
 func init() {
@@ -36,16 +32,11 @@
 	return nil
 }
 
-<<<<<<< HEAD
-func (dc *CacheServiceImpl) GetDatasource(datasourceID int64, user *models.SignedInUser, skipCache bool) (
-	*models.DataSource, error) {
-=======
 func (dc *CacheServiceImpl) GetDatasource(
 	datasourceID int64,
 	user *models.SignedInUser,
 	skipCache bool,
 ) (*models.DataSource, error) {
->>>>>>> 2a2992b0
 	cacheKey := fmt.Sprintf("ds-%d", datasourceID)
 
 	if !skipCache {
@@ -57,38 +48,12 @@
 		}
 	}
 
-<<<<<<< HEAD
-	var ds *models.DataSource
-	if dc.sqlStore == nil {
-		// Legacy way, should migrate away from this
-		plog.Debug("Querying for data source via bus", "id", datasourceID, "orgId", user.OrgId)
-		query := models.GetDataSourceByIdQuery{Id: datasourceID, OrgId: user.OrgId}
-		if err := dc.Bus.Dispatch(&query); err != nil {
-			return nil, err
-		}
-		ds = query.Result
-	} else {
-		plog.Debug("Querying for data source via SQL store", "id", datasourceID, "orgId", user.OrgId)
-		var err error
-		ds, err = dc.sqlStore.GetDataSourceByID(datasourceID, user.OrgId)
-		if err != nil {
-			return nil, err
-		}
-=======
 	plog.Debug("Querying for data source via SQL store", "id", datasourceID, "orgId", user.OrgId)
 	ds, err := dc.SQLStore.GetDataSourceByID(datasourceID, user.OrgId)
 	if err != nil {
 		return nil, err
->>>>>>> 2a2992b0
 	}
 
 	dc.CacheService.Set(cacheKey, ds, time.Second*5)
 	return ds, nil
-<<<<<<< HEAD
-}
-
-func (dc *CacheServiceImpl) SetSQLStore(sqlStore *sqlstore.SqlStore) {
-	dc.sqlStore = sqlStore
-=======
->>>>>>> 2a2992b0
 }