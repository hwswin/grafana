--- conflicted
+++ resolved
@@ -314,14 +314,9 @@
 	defer resetSetIndexViewData()
 
 	mockViewIndex()
-<<<<<<< HEAD
 	t.Cleanup(resetViewIndex)
 	sc := setupScenarioContext(t, "/login")
 	fakeMiddlewareSvc := middleware.FakeService(t)
-=======
-	defer resetViewIndex()
-	sc := setupScenarioContext(t, "/login")
->>>>>>> dff45199
 	hs := &HTTPServer{
 		log:               &FakeLogger{},
 		Cfg:               setting.NewCfg(),
@@ -609,11 +604,7 @@
 	r.info = loginInfo
 }
 
-<<<<<<< HEAD
-func TestLoginPostRunLoginHook(t *testing.T) {
-=======
 func TestLoginPostRunLokingHook(t *testing.T) {
->>>>>>> dff45199
 	sc := setupScenarioContext(t, "/login")
 	hookService := &hooks.HooksService{}
 	hs := &HTTPServer{
